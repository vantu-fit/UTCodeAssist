{
  "name": "continue",
  "icon": "media/icon.png",
  "author": "22SE4AI-Group6",
  "version": "1.1.24",
  "repository": {
    "type": "git",
    "url": "https://github.com/vantu-fit/UTCodeAssist"
  },
  "extensionKind": [
    "ui",
    "workspace"
  ],
  "bugs": {
    "url": "https://github.com/vantu-fit/UTCodeAssist/issues",
    "email": "nate@continue.dev"
  },
<<<<<<< HEAD
  "homepage": "https://continue.dev",
  "qna": "https://github.com/vantu-fit/UTCodeAssist/issues/new/choose",
=======
  "homepage": "https://UTCoAssist.dev",
>>>>>>> 72ed14a9
  "license": "Apache-2.0",
  "displayName": "UTCoAssist",
  "pricing": "Free",
  "description": "The AI code assistant",
  "publisher": "Continue",
  "engines": {
    "vscode": "^1.70.0",
    "node": ">=20.11.0"
  },
  "engine-strict": true,
  "galleryBanner": {
    "color": "#1E1E1E",
    "theme": "dark"
  },
  "categories": [
    "AI",
    "Chat",
    "Programming Languages",
    "Education",
    "Machine Learning",
    "Snippets"
  ],
  "keywords": [
    "chatgpt",
    "github",
    "copilot",
    "claude",
    "sonnet",
    "mistral",
    "codestral",
    "codegpt",
    "ai",
    "llama"
  ],
  "activationEvents": [
    "onUri",
    "onStartupFinished",
    "onView:continueGUIView"
  ],
  "main": "./out/extension.js",
  "contributes": {
    "languages": [
      {
        "filenames": [
          "config.json",
          ".continuerc.json"
        ],
        "id": "jsonc"
      },
      {
        "id": "promptLanguage",
        "extensions": [
          ".prompt"
        ],
        "aliases": [
          "Prompt Language"
        ],
        "configuration": "./prompt-file-language-configuration.json"
      }
    ],
    "grammars": [
      {
        "language": "promptLanguage",
        "scopeName": "source.prompt",
        "path": "./media/prompt.tmLanguage.json"
      }
    ],
    "configuration": {
      "title": "UTCoAssist",
      "properties": {
        "continue.telemetryEnabled": {
          "type": "boolean",
          "default": true,
          "markdownDescription": "Continue collects anonymous usage data, cleaned of PII, to help us improve the product for our users. Read more  at [continue.dev › Telemetry](https://docs.continue.dev/telemetry)."
        },
        "continue.showInlineTip": {
          "type": "boolean",
          "default": true,
          "description": "Show inline suggestion to use the Continue keyboard shortcuts (e.g. \"Cmd/Ctrl L to select code, Cmd/Ctrl I to edit\")."
        },
        "continue.disableQuickFix": {
          "type": "boolean",
          "default": false,
          "description": "Disable the quick fix feature."
        },
        "continue.enableQuickActions": {
          "type": "boolean",
          "default": false,
          "markdownDescription": "Enable the experimental Quick Actions feature. Read our walkthrough to learn about configuration and how to share feedback: [continue.dev › Walkthrough: Quick Actions (experimental)](https://docs.continue.dev/features/quick-actions)"
        },
        "continue.enableTabAutocomplete": {
          "type": "boolean",
          "default": true,
          "markdownDescription": "Enable Continue's tab autocomplete feature. Read our walkthrough to learn about configuration and how to share feedback: [continue.dev › Walkthrough: Tab Autocomplete (beta)](https://docs.continue.dev/features/tab-autocomplete)"
        },
        "continue.pauseTabAutocompleteOnBattery": {
          "type": "boolean",
          "default": false,
          "markdownDescription": "Pause Continue's tab autocomplete feature when your battery is low."
        },
        "continue.pauseCodebaseIndexOnStart": {
          "type": "boolean",
          "default": false,
          "markdownDescription": "Pause Continue's codebase index on start."
        },
        "continue.enableConsole": {
          "type": "boolean",
          "default": false,
          "markdownDescription": "Enable a console to log and explore model inputs and outputs. It can be found in the bottom panel."
        },
        "continue.remoteConfigServerUrl": {
          "type": "string",
          "default": null,
          "markdownDescription": "If your team is set up to use shared configuration, enter the server URL here and your user token below to enable automatic syncing."
        },
        "continue.userToken": {
          "type": "string",
          "default": null,
          "markdownDescription": "If your team is set up to use shared configuration, enter your user token here and your server URL above to enable automatic syncing."
        },
        "continue.remoteConfigSyncPeriod": {
          "type": "number",
          "default": 60,
          "description": "The period of time in minutes between automatic syncs."
        }
      }
    },
    "commands": [
      {
        "command": "continue.applyCodeFromChat",
        "category": "Continue",
        "title": "Apply code from chat",
        "group": "Continue"
      },
      {
        "command": "continue.acceptDiff",
        "category": "Continue",
        "title": "Accept Diff",
        "group": "Continue"
      },
      {
        "command": "continue.rejectDiff",
        "category": "Continue",
        "title": "Reject Diff",
        "group": "Continue",
        "icon": "$(stop)"
      },
      {
        "command": "continue.acceptVerticalDiffBlock",
        "category": "Continue",
        "title": "Accept Vertical Diff Block",
        "group": "Continue"
      },
      {
        "command": "continue.rejectVerticalDiffBlock",
        "category": "Continue",
        "title": "Reject Vertical Diff Block",
        "group": "Continue"
      },
      {
        "command": "continue.focusEdit",
        "category": "Continue",
        "title": "Generate Code",
        "group": "Continue"
      },
      {
        "command": "continue.focusContinueInput",
        "category": "Continue",
        "title": "Add Highlighted Code to Context and Clear Chat",
        "group": "Continue"
      },
      {
        "command": "continue.focusContinueInputWithoutClear",
        "category": "Continue",
        "title": "Add Highlighted Code to Context",
        "group": "Continue"
      },
      {
        "command": "continue.debugTerminal",
        "category": "Continue",
        "title": "Debug Terminal",
        "group": "Continue"
      },
      {
        "command": "continue.exitEditMode",
        "category": "Continue",
        "title": "Exit Edit Mode",
        "group": "Continue"
      },
      {
        "command": "continue.toggleFullScreen",
        "category": "Continue",
        "title": "Open in new window",
        "icon": "$(link-external)",
        "group": "Continue"
      },
      {
        "command": "continue.openConfigPage",
        "category": "Continue",
        "title": "Open Settings",
        "icon": "$(gear)",
        "group": "Continue"
      },
      {
        "command": "continue.toggleTabAutocompleteEnabled",
        "category": "Continue",
        "title": "Toggle Autocomplete Enabled",
        "group": "Continue"
      },
      {
        "command": "continue.selectFilesAsContext",
        "category": "Continue",
        "title": "Select Files as Context",
        "group": "Continue"
      },
      {
        "command": "continue.newSession",
        "category": "Continue",
        "title": "New Session",
        "icon": "$(add)",
        "group": "Continue"
      },
      {
        "command": "continue.viewHistory",
        "category": "Continue",
        "title": "View History",
        "icon": "$(history)",
        "group": "Continue"
      },
      {
        "command": "continue.viewLogs",
        "category": "Continue",
        "title": "View History",
        "group": "Continue"
      },
      {
        "command": "continue.clearConsole",
        "category": "Continue",
        "title": "Clear Console",
        "icon": "$(clear-all)",
        "group": "Continue"
      },
      {
        "command": "continue.navigateTo",
        "category": "Continue",
        "title": "Navigate to a path",
        "group": "Continue"
      },
      {
        "command": "continue.writeCommentsForCode",
        "category": "Continue",
        "title": "Write Comments for this Code",
        "group": "Continue"
      },
      {
        "command": "continue.writeDocstringForCode",
        "category": "Continue",
        "title": "Write a Docstring for this Code",
        "group": "Continue"
      },
      {
        "command": "continue.fixCode",
        "category": "Continue",
        "title": "Fix this Code",
        "group": "Continue"
      },
      {
        "command": "continue.optimizeCode",
        "category": "Continue",
        "title": "Optimize this Code",
        "group": "Continue"
      },
      {
        "command": "continue.fixGrammar",
        "category": "Continue",
        "title": "Fix Grammar / Spelling",
        "group": "Continue"
      },
      {
        "command": "continue.codebaseForceReIndex",
        "category": "Continue",
        "title": "Codebase Force Re-Index",
        "group": "Continue"
      },
      {
        "command": "continue.rebuildCodebaseIndex",
        "category": "Continue",
        "title": "Rebuild codebase index",
        "group": "Continue"
      },
      {
        "command": "continue.docsIndex",
        "category": "Continue",
        "title": "Docs Index",
        "group": "Continue"
      },
      {
        "command": "continue.docsReIndex",
        "category": "Continue",
        "title": "Docs Force Re-Index",
        "group": "Continue"
      },
      {
        "command": "continue.focusContinueInput",
        "category": "Continue",
        "title": "Focus Continue Chat",
        "group": "Continue"
      }
    ],
    "keybindings": [
      {
        "command": "continue.focusContinueInput",
        "mac": "cmd+l",
        "key": "ctrl+l"
      },
      {
        "command": "continue.focusContinueInputWithoutClear",
        "mac": "cmd+shift+l",
        "key": "ctrl+shift+l"
      },
      {
        "command": "continue.acceptDiff",
        "mac": "shift+cmd+enter",
        "key": "shift+ctrl+enter",
        "when": "continue.diffVisible"
      },
      {
        "command": "continue.rejectDiff",
        "mac": "shift+cmd+backspace",
        "key": "shift+ctrl+backspace",
        "when": "continue.diffVisible"
      },
      {
        "command": "continue.rejectDiff",
        "mac": "cmd+z",
        "key": "ctrl+z",
        "when": "continue.diffVisible"
      },
      {
        "command": "continue.quickEditHistoryUp",
        "mac": "up",
        "key": "up",
        "when": "false && continue.quickEditHistoryFocused"
      },
      {
        "command": "continue.quickEditHistoryDown",
        "mac": "down",
        "key": "down",
        "when": "false && continue.quickEditHistoryFocused"
      },
      {
        "command": "continue.acceptVerticalDiffBlock",
        "mac": "alt+cmd+y",
        "key": "alt+ctrl+y"
      },
      {
        "command": "continue.rejectVerticalDiffBlock",
        "mac": "alt+cmd+n",
        "key": "alt+ctrl+n"
      },
      {
        "command": "continue.focusEdit",
        "title": "Edit code with natural language",
        "mac": "cmd+i",
        "key": "ctrl+i"
      },
      {
        "command": "continue.focusEditWithoutClear",
        "mac": "cmd+shift+i",
        "key": "ctrl+shift+i"
      },
      {
        "command": "continue.exitEditMode",
        "mac": "escape",
        "key": "escape",
        "when": "continue.inEditMode && editorFocus"
      },
      {
        "command": "continue.debugTerminal",
        "mac": "cmd+shift+r",
        "key": "ctrl+shift+r"
      },
      {
        "command": "continue.toggleFullScreen",
        "mac": "cmd+k cmd+m",
        "key": "ctrl+k ctrl+m",
        "when": "!terminalFocus"
      },
      {
        "command": "continue.toggleTabAutocompleteEnabled",
        "mac": "cmd+k cmd+a",
        "key": "ctrl+k ctrl+a",
        "when": "!terminalFocus"
      },
      {
        "command": "continue.applyCodeFromChat",
        "mac": "alt+a",
        "key": "alt+a"
      }
    ],
    "submenus": [
      {
        "id": "continue.continueSubMenu",
        "label": "Continue"
      }
    ],
    "menus": {
      "commandPalette": [
        {
          "command": "continue.focusContinueInput"
        },
        {
          "command": "continue.focusContinueInputWithoutClear"
        },
        {
          "command": "continue.debugTerminal"
        },
        {
          "command": "continue.toggleFullScreen"
        },
        {
          "command": "continue.newSession"
        }
      ],
      "editor/context": [
        {
          "submenu": "continue.continueSubMenu",
          "group": "0_acontinue"
        }
      ],
      "editor/title/run": [
        {
          "command": "continue.rejectDiff",
          "group": "Continue",
          "when": "continue.streamingDiff"
        }
      ],
      "continue.continueSubMenu": [
        {
          "command": "continue.focusContinueInputWithoutClear",
          "group": "Continue",
          "when": "editorHasSelection"
        },
        {
          "command": "continue.writeCommentsForCode",
          "group": "Continue",
          "when": "editorHasSelection && !editorReadonly"
        },
        {
          "command": "continue.writeDocstringForCode",
          "group": "Continue",
          "when": "editorHasSelection && !editorReadonly"
        },
        {
          "command": "continue.fixCode",
          "group": "Continue",
          "when": "editorHasSelection && !editorReadonly"
        },
        {
          "command": "continue.optimizeCode",
          "group": "Continue",
          "when": "editorHasSelection && !editorReadonly"
        },
        {
          "command": "continue.fixGrammar",
          "group": "Continue",
          "when": "editorHasSelection && editorLangId == 'markdown' && !editorReadonly"
        }
      ],
      "explorer/context": [
        {
          "command": "continue.selectFilesAsContext",
          "group": "1_debug@1"
        }
      ],
      "view/title": [
        {
          "command": "continue.newSession",
          "group": "navigation@1",
          "when": "view == continue.continueGUIView"
        },
        {
          "command": "continue.viewHistory",
          "group": "navigation@2",
          "when": "view == continue.continueGUIView"
        },
        {
          "command": "continue.toggleFullScreen",
          "group": "navigation@3",
          "when": "view == continue.continueGUIView"
        },
        {
          "command": "continue.openConfigPage",
          "group": "navigation@4",
          "when": "view == continue.continueGUIView"
        },
        {
          "command": "continue.clearConsole",
          "group": "navigation@1",
          "when": "view == continue.continueConsoleView"
        }
      ],
      "editor/title": [
        {
          "command": "continue.newSession",
          "group": "navigation@1",
          "when": "activeWebviewPanelId == continue.continueGUIView"
        },
        {
          "command": "continue.viewHistory",
          "group": "navigation@2",
          "when": "activeWebviewPanelId == continue.continueGUIView"
        }
      ],
      "terminal/context": [
        {
          "command": "continue.debugTerminal",
          "group": "navigation@top"
        }
      ]
    },
    "viewsContainers": {
      "activitybar": [
        {
          "id": "continue",
          "title": "UTCoAssist",
          "icon": "media/sidebar-icon.png"
        }
      ],
      "panel": [
        {
          "id": "continueConsole",
          "title": "UTCoAssist Console",
          "icon": "$(window)"
        }
      ]
    },
    "views": {
      "continue": [
        {
          "type": "webview",
          "id": "continue.continueGUIView",
          "name": "UTCoAssist",
          "icon": "media/sidebar-icon.png",
          "visibility": "visible"
        }
      ],
      "continueConsole": [
        {
          "type": "webview",
          "id": "continue.continueConsoleView",
          "name": "UTCoAssist Console",
          "icon": "$(window)",
          "visibility": "visible",
          "when": "config.continue.enableConsole"
        }
      ]
    },
    "jsonValidation": [
      {
        "fileMatch": "**/.continue*/config.json",
        "url": "./config_schema.json"
      },
      {
        "fileMatch": ".continuerc.json",
        "url": "./continue_rc_schema.json"
      },
      {
        "fileMatch": "**/config.yaml",
        "url": "./config-yaml-schema.json"
      }
    ]
  },
  "scripts": {
    "esbuild-base": "node scripts/esbuild.js",
    "vscode:prepublish": "npm run esbuild-base -- --minify",
    "esbuild": "npm run esbuild-base -- --sourcemap",
    "esbuild-watch": "npm run esbuild-base -- --sourcemap --watch",
    "esbuild-notify": "npm run esbuild-base -- --sourcemap --notify",
    "esbuild:visualize": "esbuild-visualizer --metadata ./build/meta.json --filename ./build/stats.html --open",
    "tsc": "tsc -p ./",
    "tsc:check": "tsc -p ./ --noEmit",
    "tsc-watch": "tsc -watch -p ./",
    "rebuild": "electron-rebuild -v 19.1.8 node-pty",
    "lint": "eslint src --ext ts",
    "lint:fix": "eslint . --ext ts --fix",
    "build-test": "npm run esbuild && node esbuild.test.mjs",
    "test": "npm run build-test && node ./out/runTestOnVSCodeHost.js",
    "quick-test": "npm run build-test && node ./out/runTestOnVSCodeHost.js",
    "write-build-timestamp": "node scripts/write-build-timestamp.js",
    "prepackage": "node scripts/prepackage.js",
    "package": "node scripts/package.js",
    "package-all": "node scripts/package-all.js",
    "package:pre-release": "node scripts/package.js --pre-release",
    "build:rust": "cargo-cp-artifact -ac sync sync.node -- cargo build --manifest-path ../../sync/Cargo.toml --message-format=json-render-diagnostics",
    "build-debug:rust": "npm run build:rust --",
    "build-release:rust": "npm run build:rust -- --release",
    "e2e:compile": "tsc -p ./tsconfig.e2e.json",
    "e2e:build": "npm --prefix ../../gui run build && npm run package",
    "e2e:create-storage": "mkdir -p ./e2e/storage",
    "e2e:get-chromedriver": "CODE_VERSION=\"1.95.0\" extest get-chromedriver --storage ./e2e/storage",
    "e2e:get-vscode": "CODE_VERSION=\"1.95.0\" extest get-vscode --storage ./e2e/storage",
    "e2e:sign-vscode": "codesign --entitlements entitlements.plist --deep --force -s - './e2e/storage/Visual Studio Code.app'",
    "e2e:copy-vsix": "chmod +x ./e2e/get-latest-vsix.sh && bash ./e2e/get-latest-vsix.sh",
    "e2e:install-vsix": "extest install-vsix -f ./e2e/vsix/continue.vsix --extensions_dir ./e2e/.test-extensions --storage ./e2e/storage",
    "e2e:install-extensions": "extest install-from-marketplace ms-vscode-remote.remote-ssh --extensions_dir ./e2e/.test-extensions --storage ./e2e/storage && extest install-from-marketplace ms-vscode-remote.remote-containers --extensions_dir ./e2e/.test-extensions --storage ./e2e/storage && extest install-from-marketplace ms-vscode-remote.remote-wsl --extensions_dir ./e2e/.test-extensions --storage ./e2e/storage",
    "e2e:test": "extest run-tests ${TEST_FILE:-'./e2e/_output/tests/*.test.js'} --code_settings settings.json --extensions_dir ./e2e/.test-extensions --storage ./e2e/storage",
    "e2e:clean": "rm -rf ./e2e/_output",
    "e2e:all": "npm run e2e:build && npm run e2e:compile && npm run e2e:create-storage && npm run e2e:get-chromedriver && npm run e2e:get-vscode && npm run e2e:sign-vscode && npm run e2e:copy-vsix && npm run e2e:install-vsix && npm run e2e:install-extensions && CONTINUE_GLOBAL_DIR=e2e/test-continue npm run e2e:test && npm run e2e:clean",
    "e2e:quick": "npm run e2e:compile && CONTINUE_GLOBAL_DIR=e2e/test-continue npm run e2e:test && npm run e2e:clean",
    "e2e:ci:download": "npm run e2e:create-storage && npm run e2e:get-chromedriver && npm run e2e:get-vscode",
    "e2e:ci:run": "npm run e2e:compile && npm run e2e:copy-vsix && npm run e2e:install-vsix && npm run e2e:install-extensions && CONTINUE_GLOBAL_DIR=e2e/test-continue npm run e2e:test",
    "e2e:ci:run-yaml": "npm run e2e:compile && npm run e2e:copy-vsix && npm run e2e:install-vsix && npm run e2e:install-extensions && CONTINUE_GLOBAL_DIR=e2e/test-continue-yaml npm run e2e:test"
  },
  "devDependencies": {
    "@biomejs/biome": "1.6.4",
    "@nestjs/common": "^11.0.16",
    "@openapitools/openapi-generator-cli": "^2.5.2",
    "@types/chai": "^5.0.1",
    "@types/cors": "^2.8.17",
    "@types/express": "^4.17.21",
    "@types/follow-redirects": "^1.14.4",
    "@types/glob": "^8.0.0",
    "@types/mocha": "^10.0.6",
    "@types/node": "16.x",
    "@types/react-dom": "^18.2.4",
    "@types/request": "^2.48.8",
    "@types/vscode": "1.70",
    "@types/ws": "^8.5.4",
    "@typescript-eslint/eslint-plugin": "^5.45.0",
    "@vscode/vsce": "^2.22.0",
    "cargo-cp-artifact": "^0.1",
    "chai": "^4.5.0",
    "esbuild": "0.17.19",
    "esbuild-visualizer": "^0.6.0",
    "eslint": "^8.28.0",
    "glob": "^8.0.3",
    "json-schema-to-typescript": "^12.0.0",
    "mocha": "^10.4.0",
    "ovsx": "^0.8.3",
    "rimraf": "^5.0.5",
    "typescript": "^5.6.3",
    "vite": "^4.5.13",
    "vsce": "^2.15.0",
    "vscode-extension-tester": "^8.10.0"
  },
  "dependencies": {
    "@continuedev/fetch": "^1.0.3",
    "@electron/rebuild": "^3.2.10",
    "@reduxjs/toolkit": "^1.9.3",
    "@types/node-fetch": "^2.6.11",
    "@types/uuid": "^9.0.8",
    "@vscode/ripgrep": "^1.15.9",
    "@vscode/test-electron": "^2.3.9",
    "axios": "^1.2.5",
    "core": "file:../../core",
    "cors": "^2.8.5",
    "dbinfoz": "^0.14.0",
    "diff": "^7.0.0",
    "downshift": "^7.6.0",
    "esbuild": "0.17.19",
    "express": "^4.18.2",
    "fkill": "^8.1.0",
    "follow-redirects": "^1.15.4",
    "handlebars": "^4.7.8",
    "highlight.js": "^11.7.0",
    "highlightable": "^1.3.0-beta.0",
    "http-proxy": "^1.18.1",
    "http-proxy-agent": "^7.0.0",
    "http-proxy-middleware": "^2.0.6",
    "https-proxy-agent": "^7.0.2",
    "ignore": "^5.3.0",
    "jsdom": "^24.0.0",
    "lru-cache": "^11.0.2",
    "minisearch": "^7.0.0",
    "monaco-editor": "^0.45.0",
    "monaco-vscode-textmate-theme-converter": "^0.1.7",
    "ncp": "^2.0.0",
    "node-fetch": "^3.3.2",
    "node-machine-id": "^1.1.12",
    "posthog-node": "^3.6.3",
    "react-markdown": "^8.0.7",
    "react-redux": "^8.0.5",
    "read-last-lines": "^1.8.0",
    "request": "^2.88.2",
    "socket.io-client": "^4.7.2",
    "strip-ansi": "^7.1.0",
    "svg-builder": "^2.0.0",
    "systeminformation": "^5.23.7",
    "tailwindcss": "^3.3.2",
    "undici": "^6.2.0",
    "uuid": "^9.0.1",
    "uuidv4": "^6.2.13",
    "vectordb": "^0.4.20",
    "vscode-languageclient": "^8.0.2",
    "ws": "^8.13.0",
    "yarn": "^1.22.21"
  }
}<|MERGE_RESOLUTION|>--- conflicted
+++ resolved
@@ -15,12 +15,8 @@
     "url": "https://github.com/vantu-fit/UTCodeAssist/issues",
     "email": "nate@continue.dev"
   },
-<<<<<<< HEAD
   "homepage": "https://continue.dev",
   "qna": "https://github.com/vantu-fit/UTCodeAssist/issues/new/choose",
-=======
-  "homepage": "https://UTCoAssist.dev",
->>>>>>> 72ed14a9
   "license": "Apache-2.0",
   "displayName": "UTCoAssist",
   "pricing": "Free",
@@ -546,6 +542,7 @@
       "activitybar": [
         {
           "id": "continue",
+          "title": "UTCoAssist",
           "title": "UTCoAssist",
           "icon": "media/sidebar-icon.png"
         }
