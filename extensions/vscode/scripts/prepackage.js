const fs = require("fs");
const path = require("path");

const ncp = require("ncp").ncp;
const { rimrafSync } = require("rimraf");

const {
  validateFilesPresent,
  execCmdSync,
  autodetectPlatformAndArch,
} = require("../../../scripts/util/index");

const {
  copyConfigSchema,
  writeBuildTimestamp,
  generateConfigYamlSchema,
} = require("./utils");

// Clear folders that will be packaged to ensure clean slate
rimrafSync(path.join(__dirname, "..", "bin"));
rimrafSync(path.join(__dirname, "..", "out"));
fs.mkdirSync(path.join(__dirname, "..", "out", "node_modules"), {
  recursive: true,
});
const guiDist = path.join(__dirname, "..", "..", "..", "gui", "dist");
if (!fs.existsSync(guiDist)) {
  fs.mkdirSync(guiDist, { recursive: true });
}

// Get the target to package for
let target = undefined;
const args = process.argv;
if (args[2] === "--target") {
  target = args[3];
}

let os;
let arch;
if (!target) {
  [os, arch] = autodetectPlatformAndArch();
} else {
  [os, arch] = target.split("-");
}

if (os === "alpine") {
  os = "linux";
}
if (arch === "armhf") {
  arch = "arm64";
}
target = `${os}-${arch}`;
console.log("[info] Using target: ", target);

const exe = os === "win32" ? ".exe" : "";

const isInGitHubAction = !!process.env.GITHUB_ACTIONS;

const isArmTarget =
  target === "darwin-arm64" ||
  target === "linux-arm64" ||
  target === "win32-arm64";

const isWinTarget = target?.startsWith("win");
const isLinuxTarget = target?.startsWith("linux");
const isMacTarget = target?.startsWith("darwin");

(async () => {
  console.log("[info] Packaging extension for target ", target);

  // Generate and copy over config-yaml-schema.json
  generateConfigYamlSchema();

  // Copy config schemas to intellij
  copyConfigSchema();

  if (!process.cwd().endsWith("vscode")) {
    // This is sometimes run from root dir instead (e.g. in VS Code tasks)
    process.chdir("extensions/vscode");
  }

  // Make sure we have an initial timestamp file
  writeBuildTimestamp();

  // Install node_modules //
  execCmdSync("npm install");
  console.log("[info] npm install in extensions/vscode completed");

  process.chdir("../../gui");

  execCmdSync("npm install");
  console.log("[info] npm install in gui completed");

  if (isInGitHubAction) {
    execCmdSync("npm run build");
  }

<<<<<<< HEAD
  // // Copy over the dist folder to the JetBrains extension //
=======
  // Copy over the dist folder to the JetBrains extension //
>>>>>>> 72ed14a9
  // const intellijExtensionWebviewPath = path.join(
  //   "..",
  //   "extensions",
  //   "intellij",
  //   "src",
  //   "main",
  //   "resources",
  //   "webview",
  // );

  // const indexHtmlPath = path.join(intellijExtensionWebviewPath, "index.html");
  // fs.copyFileSync(indexHtmlPath, "tmp_index.html");
  // rimrafSync(intellijExtensionWebviewPath);
  // fs.mkdirSync(intellijExtensionWebviewPath, { recursive: true });

  // await new Promise((resolve, reject) => {
  //   ncp("dist", intellijExtensionWebviewPath, (error) => {
  //     if (error) {
  //       console.warn(
  //         "[error] Error copying React app build to JetBrains extension: ",
  //         error,
  //       );
  //       reject(error);
  //     }
  //     resolve();
  //   });
  // });

  // // Put back index.html
  // if (fs.existsSync(indexHtmlPath)) {
  //   rimrafSync(indexHtmlPath);
  // }
  // fs.copyFileSync("tmp_index.html", indexHtmlPath);
  // fs.unlinkSync("tmp_index.html");

  // console.log("[info] Copied gui build to JetBrains extension");

  // Then copy over the dist folder to the VSCode extension //
  const vscodeGuiPath = path.join("../extensions/vscode/gui");
  fs.mkdirSync(vscodeGuiPath, { recursive: true });
  await new Promise((resolve, reject) => {
    ncp("dist", vscodeGuiPath, (error) => {
      if (error) {
        console.log(
          "Error copying React app build to VSCode extension: ",
          error,
        );
        reject(error);
      } else {
        console.log("Copied gui build to VSCode extension");
        resolve();
      }
    });
  });

  if (!fs.existsSync(path.join("dist", "assets", "index.js"))) {
    throw new Error("gui build did not produce index.js");
  }
  if (!fs.existsSync(path.join("dist", "assets", "index.css"))) {
    throw new Error("gui build did not produce index.css");
  }

  // Copy over native / wasm modules //
  process.chdir("../extensions/vscode");

  fs.mkdirSync("bin", { recursive: true });

  // onnxruntime-node
  await new Promise((resolve, reject) => {
    ncp(
      path.join(__dirname, "../../../core/node_modules/onnxruntime-node/bin"),
      path.join(__dirname, "../bin"),
      {
        dereference: true,
      },
      (error) => {
        if (error) {
          console.warn("[info] Error copying onnxruntime-node files", error);
          reject(error);
        }
        resolve();
      },
    );
  });
  if (target) {
    // If building for production, only need the binaries for current platform
    try {
      if (!target.startsWith("darwin")) {
        rimrafSync(path.join(__dirname, "../bin/napi-v3/darwin"));
      }
      if (!target.startsWith("linux")) {
        rimrafSync(path.join(__dirname, "../bin/napi-v3/linux"));
      }
      if (!target.startsWith("win")) {
        rimrafSync(path.join(__dirname, "../bin/napi-v3/win32"));
      }

      // Also don't want to include cuda/shared/tensorrt binaries, they are too large
      if (target.startsWith("linux")) {
        const filesToRemove = [
          "libonnxruntime_providers_cuda.so",
          "libonnxruntime_providers_shared.so",
          "libonnxruntime_providers_tensorrt.so",
        ];
        filesToRemove.forEach((file) => {
          const filepath = path.join(
            __dirname,
            "../bin/napi-v3/linux/x64",
            file,
          );
          if (fs.existsSync(filepath)) {
            fs.rmSync(filepath);
          }
        });
      }
    } catch (e) {
      console.warn("[info] Error removing unused binaries", e);
    }
  }
  console.log("[info] Copied onnxruntime-node");

  // tree-sitter-wasm
  fs.mkdirSync("out", { recursive: true });

  await new Promise((resolve, reject) => {
    ncp(
      path.join(__dirname, "../../../core/node_modules/tree-sitter-wasms/out"),
      path.join(__dirname, "../out/tree-sitter-wasms"),
      { dereference: true },
      (error) => {
        if (error) {
          console.warn("[error] Error copying tree-sitter-wasm files", error);
          reject(error);
        } else {
          resolve();
        }
      },
    );
  });

  const filesToCopy = [
    "../../../core/vendor/tree-sitter.wasm",
    "../../../core/llm/llamaTokenizerWorkerPool.mjs",
    "../../../core/llm/llamaTokenizer.mjs",
    "../../../core/llm/tiktokenWorkerPool.mjs",
    "../../../core/util/start_ollama.sh",
  ];

  for (const f of filesToCopy) {
    fs.copyFileSync(
      path.join(__dirname, f),
      path.join(__dirname, "..", "out", path.basename(f)),
    );
    console.log(`[info] Copied ${path.basename(f)}`);
  }

  // tree-sitter tag query files
  // ncp(
  //   path.join(
  //     __dirname,
  //     "../../../core/node_modules/llm-code-highlighter/dist/tag-qry",
  //   ),
  //   path.join(__dirname, "../out/tag-qry"),
  //   (error) => {
  //     if (error)
  //       console.warn("Error copying code-highlighter tag-qry files", error);
  //   },
  // );

  // textmate-syntaxes
  await new Promise((resolve, reject) => {
    ncp(
      path.join(__dirname, "../textmate-syntaxes"),
      path.join(__dirname, "../gui/textmate-syntaxes"),
      (error) => {
        if (error) {
          console.warn("[error] Error copying textmate-syntaxes", error);
          reject(error);
        } else {
          resolve();
        }
      },
    );
  });

  async function installNodeModuleInTempDirAndCopyToCurrent(
    packageName,
    toCopy,
  ) {
    console.log(`Copying ${packageName} to ${toCopy}`);
    // This is a way to install only one package without npm trying to install all the dependencies
    // Create a temporary directory for installing the package
    const adjustedName = packageName.replace(/@/g, "").replace("/", "-");

    const tempDir = `/tmp/continue-node_modules-${adjustedName}`;
    const currentDir = process.cwd();

    // Remove the dir we will be copying to
    rimrafSync(`node_modules/${toCopy}`);

    // Ensure the temporary directory exists
    fs.mkdirSync(tempDir, { recursive: true });

    try {
      // Move to the temporary directory
      process.chdir(tempDir);

      // Initialize a new package.json and install the package
      execCmdSync(`npm init -y && npm i -f ${packageName} --no-save`);

      console.log(
        `Contents of: ${packageName}`,
        fs.readdirSync(path.join(tempDir, "node_modules", toCopy)),
      );

      // Without this it seems the file isn't completely written to disk
      // Ideally we validate file integrity in the validation at the end
      await new Promise((resolve) => setTimeout(resolve, 2000));

      // Copy the installed package back to the current directory
      await new Promise((resolve, reject) => {
        ncp(
          path.join(tempDir, "node_modules", toCopy),
          path.join(currentDir, "node_modules", toCopy),
          { dereference: true },
          (error) => {
            if (error) {
              console.error(
                `[error] Error copying ${packageName} package`,
                error,
              );
              reject(error);
            } else {
              resolve();
            }
          },
        );
      });
    } finally {
      // Clean up the temporary directory
      // rimrafSync(tempDir);

      // Return to the original directory
      process.chdir(currentDir);
    }
  }

  // GitHub Actions doesn't support ARM, so we need to download pre-saved binaries
  // 02/07/25 - the above comment is out of date, there is now support for ARM runners on GitHub Actions
  if (isInGitHubAction && isArmTarget) {
    // lancedb binary
    const packageToInstall = {
      "darwin-arm64": "@lancedb/vectordb-darwin-arm64",
      "linux-arm64": "@lancedb/vectordb-linux-arm64-gnu",
      "win32-arm64": "@lancedb/vectordb-win32-arm64-msvc",
    }[target];
    console.log(
      "[info] Downloading pre-built lancedb binary: " + packageToInstall,
    );

    await installNodeModuleInTempDirAndCopyToCurrent(
      packageToInstall,
      "@lancedb",
    );

    // Replace the installed with pre-built
    console.log("[info] Downloading pre-built sqlite3 binary");
    rimrafSync("../../core/node_modules/sqlite3/build");
    const downloadUrl = {
      "darwin-arm64":
        "https://github.com/TryGhost/node-sqlite3/releases/download/v5.1.7/sqlite3-v5.1.7-napi-v6-darwin-arm64.tar.gz",
      "linux-arm64":
        "https://github.com/TryGhost/node-sqlite3/releases/download/v5.1.7/sqlite3-v5.1.7-napi-v3-linux-arm64.tar.gz",
      // node-sqlite3 doesn't have a pre-built binary for win32-arm64
      "win32-arm64":
        "https://continue-server-binaries.s3.us-west-1.amazonaws.com/win32-arm64/node_sqlite3.tar.gz",
    }[target];
    execCmdSync(
      `curl -L -o ../../core/node_modules/sqlite3/build.tar.gz ${downloadUrl}`,
    );
    execCmdSync("cd ../../core/node_modules/sqlite3 && tar -xvzf build.tar.gz");
    fs.unlinkSync("../../core/node_modules/sqlite3/build.tar.gz");

    // Download and unzip esbuild
    console.log("[info] Downloading pre-built esbuild binary");
    rimrafSync("node_modules/@esbuild");
    fs.mkdirSync("node_modules/@esbuild", { recursive: true });
    execCmdSync(
      `curl -o node_modules/@esbuild/esbuild.zip https://continue-server-binaries.s3.us-west-1.amazonaws.com/${target}/esbuild.zip`,
    );
    execCmdSync(`cd node_modules/@esbuild && unzip esbuild.zip`);
    fs.unlinkSync("node_modules/@esbuild/esbuild.zip");
  } else {
    // Download esbuild from npm in tmp and copy over
    console.log("npm installing esbuild binary");
    await installNodeModuleInTempDirAndCopyToCurrent(
      "esbuild@0.17.19",
      "@esbuild",
    );
  }

  console.log("[info] Copying sqlite node binding from core");
  await new Promise((resolve, reject) => {
    ncp(
      path.join(__dirname, "../../../core/node_modules/sqlite3/build"),
      path.join(__dirname, "../out/build"),
      { dereference: true },
      (error) => {
        if (error) {
          console.warn("[error] Error copying sqlite3 files", error);
          reject(error);
        } else {
          resolve();
        }
      },
    );
  });

  // Copied here as well for the VS Code test suite
  await new Promise((resolve, reject) => {
    ncp(
      path.join(__dirname, "../../../core/node_modules/sqlite3/build"),
      path.join(__dirname, "../out"),
      { dereference: true },
      (error) => {
        if (error) {
          console.warn("[error] Error copying sqlite3 files", error);
          reject(error);
        } else {
          resolve();
        }
      },
    );
  });

  // Copy node_modules for pre-built binaries
  const NODE_MODULES_TO_COPY = [
    "esbuild",
    "@esbuild",
    "@lancedb",
    "@vscode/ripgrep",
    "workerpool",
  ];

  fs.mkdirSync("out/node_modules", { recursive: true });

  await Promise.all(
    NODE_MODULES_TO_COPY.map(
      (mod) =>
        new Promise((resolve, reject) => {
          fs.mkdirSync(`out/node_modules/${mod}`, { recursive: true });
          ncp(
            `node_modules/${mod}`,
            `out/node_modules/${mod}`,
            { dereference: true },
            function (error) {
              if (error) {
                console.error(`[error] Error copying ${mod}`, error);
                reject(error);
              } else {
                console.log(`[info] Copied ${mod}`);
                resolve();
              }
            },
          );
        }),
    ),
  );

  console.log(`[info] Copied ${NODE_MODULES_TO_COPY.join(", ")}`);

  // Copy over any worker files
  fs.cpSync(
    "node_modules/jsdom/lib/jsdom/living/xhr/xhr-sync-worker.js",
    "out/xhr-sync-worker.js",
  );

  // Validate the all of the necessary files are present
  validateFilesPresent([
    // Queries used to create the index for @code context provider
    "tree-sitter/code-snippet-queries/c_sharp.scm",

    // Queries used for @outline and @highlights context providers
    "tag-qry/tree-sitter-c_sharp-tags.scm",

    // onnx runtime bindngs
    `bin/napi-v3/${os}/${arch}/onnxruntime_binding.node`,
    `bin/napi-v3/${os}/${arch}/${
      isMacTarget
        ? "libonnxruntime.1.14.0.dylib"
        : isLinuxTarget
          ? "libonnxruntime.so.1.14.0"
          : "onnxruntime.dll"
    }`,

    // Code/styling for the sidebar
    "gui/assets/index.js",
    "gui/assets/index.css",

    // Tutorial
    "media/move-chat-panel-right.md",
    "continue_tutorial.py",
    "config_schema.json",

    // Embeddings model
    "models/all-MiniLM-L6-v2/config.json",
    "models/all-MiniLM-L6-v2/special_tokens_map.json",
    "models/all-MiniLM-L6-v2/tokenizer_config.json",
    "models/all-MiniLM-L6-v2/tokenizer.json",
    "models/all-MiniLM-L6-v2/vocab.txt",
    "models/all-MiniLM-L6-v2/onnx/model_quantized.onnx",

    // node_modules (it's a bit confusing why this is necessary)
    `node_modules/@vscode/ripgrep/bin/rg${exe}`,

    // out directory (where the extension.js lives)
    // "out/extension.js", This is generated afterward by vsce
    // web-tree-sitter
    "out/tree-sitter.wasm",
    // Worker required by jsdom
    "out/xhr-sync-worker.js",
    // SQLite3 Node native module
    "out/build/Release/node_sqlite3.node",

    // out/node_modules (to be accessed by extension.js)
    `out/node_modules/@vscode/ripgrep/bin/rg${exe}`,
    `out/node_modules/@esbuild/${
      target === "win32-arm64"
        ? "esbuild.exe"
        : target === "win32-x64"
          ? "win32-x64/esbuild.exe"
          : `${target}/bin/esbuild`
    }`,
    `out/node_modules/@lancedb/vectordb-${target}${isWinTarget ? "-msvc" : ""}${isLinuxTarget ? "-gnu" : ""}/index.node`,
    `out/node_modules/esbuild/lib/main.js`,
    `out/node_modules/esbuild/bin/esbuild`,
  ]);
})();<|MERGE_RESOLUTION|>--- conflicted
+++ resolved
@@ -94,11 +94,7 @@
     execCmdSync("npm run build");
   }
 
-<<<<<<< HEAD
   // // Copy over the dist folder to the JetBrains extension //
-=======
-  // Copy over the dist folder to the JetBrains extension //
->>>>>>> 72ed14a9
   // const intellijExtensionWebviewPath = path.join(
   //   "..",
   //   "extensions",
@@ -109,6 +105,10 @@
   //   "webview",
   // );
 
+  // const indexHtmlPath = path.join(intellijExtensionWebviewPath, "index.html");
+  // fs.copyFileSync(indexHtmlPath, "tmp_index.html");
+  // rimrafSync(intellijExtensionWebviewPath);
+  // fs.mkdirSync(intellijExtensionWebviewPath, { recursive: true });
   // const indexHtmlPath = path.join(intellijExtensionWebviewPath, "index.html");
   // fs.copyFileSync(indexHtmlPath, "tmp_index.html");
   // rimrafSync(intellijExtensionWebviewPath);
@@ -126,6 +126,18 @@
   //     resolve();
   //   });
   // });
+  // await new Promise((resolve, reject) => {
+  //   ncp("dist", intellijExtensionWebviewPath, (error) => {
+  //     if (error) {
+  //       console.warn(
+  //         "[error] Error copying React app build to JetBrains extension: ",
+  //         error,
+  //       );
+  //       reject(error);
+  //     }
+  //     resolve();
+  //   });
+  // });
 
   // // Put back index.html
   // if (fs.existsSync(indexHtmlPath)) {
@@ -133,7 +145,14 @@
   // }
   // fs.copyFileSync("tmp_index.html", indexHtmlPath);
   // fs.unlinkSync("tmp_index.html");
-
+  // // Put back index.html
+  // if (fs.existsSync(indexHtmlPath)) {
+  //   rimrafSync(indexHtmlPath);
+  // }
+  // fs.copyFileSync("tmp_index.html", indexHtmlPath);
+  // fs.unlinkSync("tmp_index.html");
+
+  // console.log("[info] Copied gui build to JetBrains extension");
   // console.log("[info] Copied gui build to JetBrains extension");
 
   // Then copy over the dist folder to the VSCode extension //
